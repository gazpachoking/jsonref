--- conflicted
+++ resolved
@@ -4,10 +4,6 @@
 import re
 import sys
 import warnings
-from importlib import import_module
-from os import environ, path
-from pkg_resources import resource_filename
-from functools import reduce
 
 try:
     from collections.abc import Mapping, MutableMapping, Sequence
@@ -21,15 +17,6 @@
     from urllib.parse import unquote
     from urllib.request import urlopen
 
-<<<<<<< HEAD
-    str = str
-    str = str
-    iteritems = operator.methodcaller("items")
-else:
-    import urllib.parse
-    from urllib.parse import unquote
-    from urllib.request import urlopen
-=======
     unicode = str
     basestring = str
     iteritems = operator.methodcaller("items")
@@ -37,7 +24,6 @@
     import urlparse
     from urllib import unquote
     from urllib2 import urlopen
->>>>>>> 066132e5
 
     iteritems = operator.methodcaller("iteritems")
 
@@ -52,8 +38,7 @@
 
 from proxytypes import LazyProxy, Proxy
 
-<<<<<<< HEAD
-__version__ = "0.3-dev"
+__version__ = "0.3.dev0"
 
 
 def f_from_mod(mod_str):
@@ -64,9 +49,6 @@
 def f_read_to_s(fname):
     with open(fname) as f:
         return f.read()
-=======
-__version__ = "0.3.dev0"
->>>>>>> 066132e5
 
 
 class JsonRefError(Exception):
@@ -118,13 +100,13 @@
         """
 
         store = kwargs.setdefault("_store", _URIDict())
-        base_uri, frag = urllib.parse.urldefrag(kwargs.get("base_uri", ""))
+        base_uri, frag = urlparse.urldefrag(kwargs.get("base_uri", ""))
         store_uri = None  # If this does not get set, we won't store the result
         if not frag and not _recursive:
             store_uri = base_uri
         try:
-            if kwargs.get("jsonschema") and isinstance(obj["id"], str):
-                kwargs["base_uri"] = urllib.parse.urljoin(
+            if kwargs.get("jsonschema") and isinstance(obj["id"], basestring):
+                kwargs["base_uri"] = urlparse.urljoin(
                     kwargs.get("base_uri", ""), obj["id"]
                 )
                 store_uri = kwargs["base_uri"]
@@ -132,7 +114,7 @@
             pass
 
         try:
-            if not isinstance(obj["$ref"], str):
+            if not isinstance(obj["$ref"], basestring):
                 raise TypeError
         except (TypeError, LookupError):
             pass
@@ -148,7 +130,7 @@
                 (k, cls.replace_refs(v, _path=path + [k], **kwargs))
                 for k, v in iteritems(obj)
             )
-        elif isinstance(obj, Sequence) and not isinstance(obj, str):
+        elif isinstance(obj, Sequence) and not isinstance(obj, basestring):
             obj = type(obj)(
                 cls.replace_refs(v, _path=path + [i], **kwargs)
                 for i, v in enumerate(obj)
@@ -193,10 +175,10 @@
 
     @property
     def full_uri(self):
-        return urllib.parse.urljoin(self.base_uri, self.__reference__["$ref"])
+        return urlparse.urljoin(self.base_uri, self.__reference__["$ref"])
 
     def callback(self):
-        uri, fragment = urllib.parse.urldefrag(self.full_uri)
+        uri, fragment = urlparse.urldefrag(self.full_uri)
 
         # If we already looked this up, return a reference to the same object
         if uri in self.store:
@@ -257,11 +239,7 @@
             # Restore escaped slashes and carets
             replacements = {r"^/": r"/", r"^^": r"^"}
             part = re.sub(
-<<<<<<< HEAD
-                "|".join(re.escape(key) for key in list(replacements.keys())),
-=======
                 "|".join(re.escape(key) for key in replacements.keys()),
->>>>>>> 066132e5
                 lambda k: replacements[k.group(0)],
                 part,
             )
@@ -300,7 +278,7 @@
     """
 
     def normalize(self, uri):
-        return urllib.parse.urlsplit(uri).geturl()
+        return urlparse.urlsplit(uri).geturl()
 
     def __init__(self, *args, **kwargs):
         self.store = dict()
@@ -360,7 +338,7 @@
             return result
 
     def get_remote_json(self, uri, **kwargs):
-        scheme = urllib.parse.urlsplit(uri).scheme
+        scheme = urlparse.urlsplit(uri).scheme
 
         if scheme in ["http", "https"] and requests:
             # Prefer requests, it has better encoding detection
